--- conflicted
+++ resolved
@@ -79,7 +79,6 @@
         self.tau = tau  # Fixed (biophysical anchor)
         self.epsilon = epsilon * (user_A_eff / 0.85)  # Adaptive scaling
         self.alpha = alpha
-<<<<<<< HEAD
         self.use_llama4 = use_llama4
         
         # Lazy-load Llama 4 if requested
@@ -92,9 +91,7 @@
                 print(f"Warning: Could not initialize Llama 4: {e}")
                 print("Falling back to standard coherence evaluation.")
                 self.use_llama4 = False
-=======
         self.user_A_eff = user_A_eff
->>>>>>> 6a13d6aa
 
         # Ground truth database
         self.ground_truth_db = {
