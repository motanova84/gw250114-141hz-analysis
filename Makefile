--- conflicted
+++ resolved
@@ -16,7 +16,6 @@
 	./venv/bin/pip install --upgrade pip
 	./venv/bin/pip install -r requirements.txt
 
-<<<<<<< HEAD
 .PHONY: \
   all venv setup install \
   data download test-data check-data \
@@ -37,11 +36,9 @@
   escuchar test-escuchar listen \
   clean docker help \
   experimentos test-experimentos diagrams-experimentos
-=======
 install: setup
 
 .PHONY: all venv setup install data download test-data check-data analyze validate validate-offline pipeline validate-connectivity validate-gw150914 validate-gw250114 verify-optimization workflow status clean docker help
->>>>>>> aede7517
 
 # Default target - complete workflow
 all: setup validate
@@ -80,7 +77,6 @@
 	@echo "  validate-connectivity - Test GWOSC connectivity only (NEW)"
 	@echo "  validate-gw150914     - Validate GW150914 control (NEW)"
 	@echo "  validate-gw250114     - Test GW250114 framework (NEW)"
-<<<<<<< HEAD
 	@echo "  alert-gw250114        - Monitor GW250114 availability continuously (NEW)"
 	@echo "  test-alert-gw250114   - Test GW250114 alert system (NEW)"
 	@echo "  test-rpsi             - Test R_Ψ symmetry and compactification radius (NEW)"
@@ -117,9 +113,7 @@
 	@echo "  listen                - Alias for escuchar (English) (NEW)"
 	@echo "  dashboard             - Run real-time monitoring dashboard (NEW)"
 	@echo "  dashboard-status      - Run GW250114 status dashboard (NEW)"
-=======
 	@echo "  verify-optimization   - Verify maximum system optimization (NEW)"
->>>>>>> aede7517
 	@echo "  workflow              - Complete workflow: setup + data + analyze"
 	@echo "  docker                - Build and run Docker container"
 	@echo "  status                - Show project status and environment info"
