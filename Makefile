# Show project status
status:
	@echo "🌌 GW250114 - Project Status"
	@echo "============================="
	@echo ""
	@echo "📦 Environment:"
	@if [ -d "venv" ]; then \
		echo "   ✅ Virtual environment: Ready"; \
		echo "   🐍 Python: $$(./venv/bin/python --version)"; \
	else \
		echo "   ❌ Virtual environment: Not found"; \
		echo "   💡 Run: make setup"; \
	fi
	@echo ""
	@echo "📡 Data:"
	@if [ -d "data/raw" ] && [ -n "$$(ls -A data/raw 2>/dev/null)" ]; then \
		echo "   ✅ GWOSC data: Available"; \
		echo "   📁 Files: $$(ls data/raw/ | wc -l)"; \
	else \
		echo "   ❌ GWOSC data: Not found"; \
		echo "   💡 Run: make data"; \
	fi
	@echo ""
	@echo "📊 Results:"
	@if [ -d "results" ]; then \
		echo "   📂 Results directory: Exists"; \
	else \
		echo "   📂 Results directory: Will be created"; \
	fi

<<<<<<< HEAD
.PHONY: all venv setup install data download test-data check-data analyze validate validate-offline pipeline validate-connectivity validate-gw150914 validate-gw250114 dashboard workflow status clean docker help
=======
.PHONY: all venv setup install data download test-data check-data analyze validate validate-offline pipeline validate-connectivity validate-gw150914 validate-gw250114 test-rpsi workflow status clean docker help
>>>>>>> 8df3c396

# Default target - complete workflow
all: setup validate
	@echo "🎉 Workflow predeterminado completado"
	@echo "💡 Para análisis completo con datos: make workflow"

# Show available targets
help:
	@echo "🌌 GW250114 - 141.7001 Hz Analysis - Available targets:"
	@echo ""
	@echo "  all                   - Complete workflow: setup + validate"
	@echo "  setup                 - Create virtual environment and install dependencies"
	@echo "  install               - Alias for setup (compatibility)"
	@echo "  venv                  - Create virtual environment only"
	@echo "  data                  - Download real GWOSC data"
	@echo "  download              - Alias for data (compatibility)"
	@echo "  test-data             - Generate test data (falls back to real data)"
	@echo "  check-data            - Verify if data files are available"
	@echo "  analyze               - Run complete analysis pipeline (requires data)"
	@echo "  validate              - Run scientific validation pipeline (NEW)"
	@echo "  validate-offline      - Run validation with synthetic data only (NEW)"
	@echo "  pipeline              - Alias for validate (compatibility)"
	@echo "  validate-connectivity - Test GWOSC connectivity only (NEW)"
	@echo "  validate-gw150914     - Validate GW150914 control (NEW)"
	@echo "  validate-gw250114     - Test GW250114 framework (NEW)"
<<<<<<< HEAD
	@echo "  dashboard             - Start real-time monitoring dashboard (NEW)"
=======
	@echo "  test-rpsi             - Test A_Rpsi symmetry calculation (PASO 4)"
	@echo "  alert-gw250114        - Monitor GW250114 availability continuously (NEW)"
	@echo "  test-alert-gw250114   - Test GW250114 alert system (NEW)"
	@echo "  test-rpsi             - Test R_Ψ symmetry and compactification radius (NEW)"
	@echo "  multievento           - Run multi-event Bayesian analysis (NEW)"
	@echo "  test-multievento      - Test multi-event module with synthetic data (NEW)"
	@echo "  multi-event-snr       - Run multi-event SNR analysis at 141.7 Hz (NEW)"
	@echo "  test-multi-event-snr  - Test multi-event SNR analysis module (NEW)"
	@echo "  demo-multi-event-snr  - Demo multi-event SNR with synthetic data (NEW)"
	@echo "  snr-gw200129          - Analyze SNR for GW200129_065458 at 141.7 Hz (NEW)"
	@echo "  test-snr-gw200129     - Test SNR analysis for GW200129_065458 (NEW)"
	@echo "  energia-cuantica      - Calculate quantum energy E_Ψ = hf₀ (NEW)"
	@echo "  test-energia-cuantica - Test quantum energy calculations (NEW)"
	@echo "  validate-3-pilares    - Run 3 pillars validation: reproducibility, falsifiability, evidence (NEW)"
	@echo "  test-3-pilares        - Test 3 pillars validation scripts (NEW)"
	@echo "  validate-discovery-standards - Validate scientific discovery standards (>10σ) (NEW)"
	@echo "  test-discovery-standards     - Test discovery standards validation (NEW)"
	@echo "  pycbc-analysis        - Run PyCBC-based GW150914 analysis (NEW)"
	@echo "  test-pycbc            - Test PyCBC analysis script (NEW)"
	@echo "  demo-pycbc            - Run PyCBC analysis demo with simulated data (NEW)"
	@echo "  coherencia-escalas    - Generate coherence multi-scale visualization (NEW)"
	@echo "  gwtc3-analysis        - Run GWTC-3 complete analysis with auto-installation (NEW)"
	@echo "  busqueda-gwtc1        - Run GWTC-1 systematic search for 141.7 Hz (NEW)"
	@echo "  busqueda-armonicos    - Search for higher harmonics of f₀ in LIGO data (NEW)"
	@echo "  test-armonicos        - Test higher harmonics search module (NEW)"
	@echo "  resonancia-cruzada    - Multi-detector cross-resonance analysis (Virgo/KAGRA) (NEW)"
	@echo "  test-resonancia       - Test cross-resonance analysis module (NEW)"
	@echo "  caracterizacion-bayesiana - Bayesian Q-factor characterization (NEW)"
	@echo "  test-caracterizacion  - Test Bayesian characterization module (NEW)"
	@echo "  experimentos          - Run experimental protocols for f₀ validation (NEW)"
	@echo "  test-experimentos     - Test experimental protocols (28 tests) (NEW)"
	@echo "  diagrams-experimentos - Generate workflow diagrams for experiments (NEW)"
	@echo "  dashboard             - Run real-time monitoring dashboard (NEW)"
	@echo "  dashboard-status      - Run GW250114 status dashboard (NEW)"
>>>>>>> 8df3c396
	@echo "  workflow              - Complete workflow: setup + data + analyze"
	@echo "  docker                - Build and run Docker container"
	@echo "  status                - Show project status and environment info"
	@echo "  clean                 - Remove generated files and virtual environment"
	@echo "  help                  - Show this help message"

# Create virtual environment
venv:
	python3 -m venv venv

# Setup environment with dependencies (alias for install)
setup: venv
	@echo "📦 Installing dependencies..."
	@./venv/bin/pip install --upgrade pip --timeout 30 2>/dev/null || echo "⚠️  Pip upgrade skipped due to network issues"
	@./venv/bin/pip install -r requirements.txt --timeout 30 || echo "⚠️  Some packages may not have installed - check manually if needed"
	@echo "✅ Setup completed"

# Install dependencies (same as setup for compatibility)
install: setup

# Download real data from GWOSC
data: setup
	@echo "📡 Descargando datos de GWOSC..."
	./venv/bin/python scripts/descargar_datos.py || echo "⚠️  Error descargando datos - verificar conectividad"

# Alias for data (for compatibility with old branch)  
download: data

# Generate test data (optional - script not implemented yet)
test-data: data
	@echo "⚠️  Test data generation script not implemented yet"
	@echo "   Using real GWOSC data instead via 'make data'"

# Check if data exists
check-data:
	@echo "🔍 Verificando disponibilidad de datos..."
	@if [ -d "data/raw" ] && [ -n "$$(ls -A data/raw 2>/dev/null)" ]; then \
		echo "   ✅ Datos encontrados en data/raw/"; \
		ls -la data/raw/; \
	else \
		echo "   ❌ No se encontraron datos"; \
		echo "   💡 Ejecuta: make data"; \
		false; \
	fi

# Run complete analysis (legacy scripts) - with data dependency
analyze: check-data
	@echo "🔬 Ejecutando análisis completo..."
	./venv/bin/python scripts/analizar_ringdown.py
	./venv/bin/python scripts/analizar_l1.py
	./venv/bin/python scripts/analisis_noesico.py

# Run scientific validation pipeline (NEW - from problem statement)
validate: setup validate-3-pilares
	@echo "🚀 Ejecutando Pipeline de Validación Científica"
	@echo "   Implementa los requisitos del problema statement"
	./venv/bin/python scripts/pipeline_validacion.py || echo "⚠️  Validación completada con advertencias - revisar log"

# Run validation in offline mode (synthetic data only)
validate-offline:
	@echo "🚀 Validación en modo offline (datos sintéticos)"
	@echo "   Ejecutando solo frameworks que no requieren conectividad"
	@if [ -f "./venv/bin/python" ]; then \
		./venv/bin/python scripts/analizar_gw250114.py || echo "⚠️  Framework offline presentó errores"; \
	else \
		echo "❌ Virtual environment not found - run make setup first"; \
		exit 1; \
	fi

# Alias for validate
pipeline: validate

# Individual validation steps  
validate-connectivity: setup
	@echo "🌐 Validando conectividad GWOSC..."
	./venv/bin/python scripts/validar_conectividad.py || echo "⚠️  Problemas de conectividad detectados"

validate-gw150914: setup
	@echo "🔬 Validando análisis de control GW150914..."
	./venv/bin/python scripts/validar_gw150914.py || echo "⚠️  Validación GW150914 falló - revisar conectividad"

validate-gw250114: setup  
	@echo "🎯 Validando framework GW250114..."
	./venv/bin/python scripts/analizar_gw250114.py || echo "⚠️  Framework GW250114 presentó errores - revisar logs"

<<<<<<< HEAD
# Dashboard for real-time monitoring
dashboard: setup
	@echo "📊 Iniciando Dashboard GW250114..."
	@echo "🌐 Accede a http://localhost:5000/monitor-gw"
	./venv/bin/python scripts/run_dashboard.py
=======
# Test A_Rpsi symmetry calculation (PASO 4)
test-rpsi: setup
	@echo "🧪 Testando cálculo de simetría A_Rpsi (PASO 4)..."
	./venv/bin/python scripts/test_rpsi_symmetry.py
>>>>>>> 8df3c396

# Docker support
docker:
	docker build -t gw141hz .
	docker run --rm -v $(PWD):/app gw141hz

# Complete workflow with data
workflow: setup data analyze
	@echo "🎉 Workflow completo finalizado"
	@echo "📊 Datos descargados y análisis ejecutado"

# Clean up generated files
clean:
	@echo "🧹 Limpiando archivos generados..."
	rm -rf venv __pycache__ .pytest_cache results/ data/ *.egg-info
	rm -rf scripts/__pycache__/ notebooks/__pycache__/
	@echo "✅ Limpieza completada"

# Experimental Protocols for f₀ Validation
experimentos: setup
	@echo "🧪 Ejecutando Protocolos Experimentales para f₀ = 141.7001 Hz..."
	./venv/bin/python scripts/protocolos_experimentales.py
	@echo ""
	@echo "✅ Experimentos completados"
	@echo "📊 Resultados: results/experimentos_f0.json"

# Test experimental protocols
test-experimentos: setup
	@echo "🧪 Ejecutando tests de protocolos experimentales..."
	./venv/bin/python scripts/test_protocolos_experimentales.py
	@echo ""
	@echo "✅ Tests completados"

# Generate workflow diagrams for experiments
diagrams-experimentos: setup
	@echo "📊 Generando diagramas de flujo experimental..."
	./venv/bin/python scripts/generar_diagrama_experimentos.py
	@echo ""
	@echo "✅ Diagramas generados"
	@echo "🖼️  Flujo: results/figures/flujo_experimentos_f0.png"
	@echo "🖼️  Timeline: results/figures/timeline_experimentos_f0.png"

# Search for higher harmonics of f₀
busqueda-armonicos: setup
	@echo "🎵 Búsqueda experimental de armónicos superiores..."
	@echo "   Frecuencia fundamental: f₀ = 141.7001 Hz"
	@echo "   Armónicos: submúltiplos, múltiplos, áureos, π"
	./venv/bin/python scripts/busqueda_armonicos_superiores.py || echo "⚠️  Análisis completado con advertencias"

# Test higher harmonics search
test-armonicos: setup
	@echo "🧪 Testing búsqueda de armónicos superiores..."
	./venv/bin/python scripts/test_busqueda_armonicos_superiores.py

# Multi-detector cross-resonance analysis (Virgo/KAGRA)
resonancia-cruzada: setup
	@echo "🔗 Análisis de resonancia cruzada multi-detector..."
	@echo "   Detectores: H1, L1, V1, K1"
	@echo "   Análisis: Coherencia, fase, SNR individual"
	./venv/bin/python scripts/resonancia_cruzada_virgo_kagra.py || echo "⚠️  Análisis completado con advertencias"

# Test cross-resonance analysis
test-resonancia: setup
	@echo "🧪 Testing análisis de resonancia cruzada..."
	./venv/bin/python scripts/test_resonancia_cruzada_virgo_kagra.py

# Bayesian Q-factor characterization
caracterizacion-bayesiana: setup
	@echo "📊 Caracterización bayesiana del Q-factor..."
	@echo "   Incluye: distribución posterior, intervalos de credibilidad"
	./venv/bin/python scripts/caracterizacion_bayesiana.py || echo "⚠️  Caracterización completada con advertencias"

# Test Bayesian characterization
test-caracterizacion: setup
	@echo "🧪 Testing caracterización bayesiana..."
	@echo "   Verificando cálculo de posteriores y Q-factor"
	@./venv/bin/python -c "from scripts.caracterizacion_bayesiana import CaracterizacionBayesiana, generar_datos_sinteticos_gw250114; import numpy as np; datos, fs, _ = generar_datos_sinteticos_gw250114(); bayes = CaracterizacionBayesiana(); res = bayes.estimar_q_factor(datos, fs); print('✅ Tests básicos pasaron')"

# Additional reproducibility targets

# Build LaTeX documentation (if available)
pdf-docs:
	@echo "📄 Building LaTeX documentation..."
	@if command -v latexmk >/dev/null 2>&1; then \
		if [ -f "docs/main.tex" ]; then \
			cd docs && latexmk -pdf -shell-escape main.tex; \
		else \
			echo "No LaTeX source found, skipping"; \
		fi \
	else \
		echo "latexmk not installed, skipping PDF build"; \
	fi

# Generate environment lock file
lock-env:
	@echo "🔒 Generating environment lock file..."
	./venv/bin/pip freeze > ENV.lock
	@echo "✅ Environment locked to ENV.lock"

# Run hierarchical Bayesian analysis for 141.7 Hz
bayes-analysis:
	@echo "📊 Running hierarchical Bayesian analysis..."
	./venv/bin/python bayes/hierarchical_model.py

# Verify antenna patterns
antenna-check:
	@echo "📡 Checking antenna pattern consistency..."
	@jupyter nbconvert --to notebook --execute notebooks/antenna_pattern.ipynb --output antenna_pattern_executed.ipynb
	@echo "✅ Antenna pattern analysis complete"<|MERGE_RESOLUTION|>--- conflicted
+++ resolved
@@ -28,11 +28,7 @@
 		echo "   📂 Results directory: Will be created"; \
 	fi
 
-<<<<<<< HEAD
 .PHONY: all venv setup install data download test-data check-data analyze validate validate-offline pipeline validate-connectivity validate-gw150914 validate-gw250114 dashboard workflow status clean docker help
-=======
-.PHONY: all venv setup install data download test-data check-data analyze validate validate-offline pipeline validate-connectivity validate-gw150914 validate-gw250114 test-rpsi workflow status clean docker help
->>>>>>> 8df3c396
 
 # Default target - complete workflow
 all: setup validate
@@ -58,44 +54,7 @@
 	@echo "  validate-connectivity - Test GWOSC connectivity only (NEW)"
 	@echo "  validate-gw150914     - Validate GW150914 control (NEW)"
 	@echo "  validate-gw250114     - Test GW250114 framework (NEW)"
-<<<<<<< HEAD
 	@echo "  dashboard             - Start real-time monitoring dashboard (NEW)"
-=======
-	@echo "  test-rpsi             - Test A_Rpsi symmetry calculation (PASO 4)"
-	@echo "  alert-gw250114        - Monitor GW250114 availability continuously (NEW)"
-	@echo "  test-alert-gw250114   - Test GW250114 alert system (NEW)"
-	@echo "  test-rpsi             - Test R_Ψ symmetry and compactification radius (NEW)"
-	@echo "  multievento           - Run multi-event Bayesian analysis (NEW)"
-	@echo "  test-multievento      - Test multi-event module with synthetic data (NEW)"
-	@echo "  multi-event-snr       - Run multi-event SNR analysis at 141.7 Hz (NEW)"
-	@echo "  test-multi-event-snr  - Test multi-event SNR analysis module (NEW)"
-	@echo "  demo-multi-event-snr  - Demo multi-event SNR with synthetic data (NEW)"
-	@echo "  snr-gw200129          - Analyze SNR for GW200129_065458 at 141.7 Hz (NEW)"
-	@echo "  test-snr-gw200129     - Test SNR analysis for GW200129_065458 (NEW)"
-	@echo "  energia-cuantica      - Calculate quantum energy E_Ψ = hf₀ (NEW)"
-	@echo "  test-energia-cuantica - Test quantum energy calculations (NEW)"
-	@echo "  validate-3-pilares    - Run 3 pillars validation: reproducibility, falsifiability, evidence (NEW)"
-	@echo "  test-3-pilares        - Test 3 pillars validation scripts (NEW)"
-	@echo "  validate-discovery-standards - Validate scientific discovery standards (>10σ) (NEW)"
-	@echo "  test-discovery-standards     - Test discovery standards validation (NEW)"
-	@echo "  pycbc-analysis        - Run PyCBC-based GW150914 analysis (NEW)"
-	@echo "  test-pycbc            - Test PyCBC analysis script (NEW)"
-	@echo "  demo-pycbc            - Run PyCBC analysis demo with simulated data (NEW)"
-	@echo "  coherencia-escalas    - Generate coherence multi-scale visualization (NEW)"
-	@echo "  gwtc3-analysis        - Run GWTC-3 complete analysis with auto-installation (NEW)"
-	@echo "  busqueda-gwtc1        - Run GWTC-1 systematic search for 141.7 Hz (NEW)"
-	@echo "  busqueda-armonicos    - Search for higher harmonics of f₀ in LIGO data (NEW)"
-	@echo "  test-armonicos        - Test higher harmonics search module (NEW)"
-	@echo "  resonancia-cruzada    - Multi-detector cross-resonance analysis (Virgo/KAGRA) (NEW)"
-	@echo "  test-resonancia       - Test cross-resonance analysis module (NEW)"
-	@echo "  caracterizacion-bayesiana - Bayesian Q-factor characterization (NEW)"
-	@echo "  test-caracterizacion  - Test Bayesian characterization module (NEW)"
-	@echo "  experimentos          - Run experimental protocols for f₀ validation (NEW)"
-	@echo "  test-experimentos     - Test experimental protocols (28 tests) (NEW)"
-	@echo "  diagrams-experimentos - Generate workflow diagrams for experiments (NEW)"
-	@echo "  dashboard             - Run real-time monitoring dashboard (NEW)"
-	@echo "  dashboard-status      - Run GW250114 status dashboard (NEW)"
->>>>>>> 8df3c396
 	@echo "  workflow              - Complete workflow: setup + data + analyze"
 	@echo "  docker                - Build and run Docker container"
 	@echo "  status                - Show project status and environment info"
@@ -181,18 +140,11 @@
 	@echo "🎯 Validando framework GW250114..."
 	./venv/bin/python scripts/analizar_gw250114.py || echo "⚠️  Framework GW250114 presentó errores - revisar logs"
 
-<<<<<<< HEAD
 # Dashboard for real-time monitoring
 dashboard: setup
 	@echo "📊 Iniciando Dashboard GW250114..."
 	@echo "🌐 Accede a http://localhost:5000/monitor-gw"
 	./venv/bin/python scripts/run_dashboard.py
-=======
-# Test A_Rpsi symmetry calculation (PASO 4)
-test-rpsi: setup
-	@echo "🧪 Testando cálculo de simetría A_Rpsi (PASO 4)..."
-	./venv/bin/python scripts/test_rpsi_symmetry.py
->>>>>>> 8df3c396
 
 # Docker support
 docker:
