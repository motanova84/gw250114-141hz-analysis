<<<<<<< HEAD
.PHONY: all venv setup install data download test-data analyze analyze-gw250114 analyze-all clean docker help
=======
# Show project status
status:
	@echo "🌌 GW250114 - Project Status"
	@echo "============================="
	@echo ""
	@echo "📦 Environment:"
	@if [ -d "venv" ]; then \
		echo "   ✅ Virtual environment: Ready"; \
		echo "   🐍 Python: $$(./venv/bin/python --version)"; \
	else \
		echo "   ❌ Virtual environment: Not found"; \
		echo "   💡 Run: make setup"; \
	fi
	@echo ""
	@echo "📡 Data:"
	@if [ -d "data/raw" ] && [ -n "$$(ls -A data/raw 2>/dev/null)" ]; then \
		echo "   ✅ GWOSC data: Available"; \
		echo "   📁 Files: $$(ls data/raw/ | wc -l)"; \
	else \
		echo "   ❌ GWOSC data: Not found"; \
		echo "   💡 Run: make data"; \
	fi
	@echo ""
	@echo "📊 Results:"
	@if [ -d "results" ]; then \
		echo "   📂 Results directory: Exists"; \
	else \
		echo "   📂 Results directory: Will be created"; \
	fi

.PHONY: all venv setup install data download test-data check-data analyze validate validate-offline pipeline validate-connectivity validate-gw150914 validate-gw250114 test-rpsi multievento test-multievento energia-cuantica test-energia-cuantica latido-universal test-latido-universal workflow status clean docker help
>>>>>>> b13ab914

# Default target - complete workflow
all: setup validate
	@echo "🎉 Workflow predeterminado completado"
	@echo "💡 Para análisis completo con datos: make workflow"

# Show available targets
help:
	@echo "🌌 GW250114 - 141.7001 Hz Analysis - Available targets:"
	@echo ""
<<<<<<< HEAD
	@echo "  all              - Complete workflow: setup + test-data + analyze"
	@echo "  setup            - Create virtual environment and install dependencies"
	@echo "  install          - Alias for setup (compatibility)"
	@echo "  venv             - Create virtual environment only"
	@echo "  data             - Download real GWOSC data"
	@echo "  download         - Alias for data (compatibility)"
	@echo "  test-data        - Generate test data (falls back to real data)"
	@echo "  analyze          - Run legacy analysis pipeline (GW150914)"
	@echo "  analyze-gw250114 - Run comprehensive GW250114 analysis (6-step workflow)"
	@echo "  analyze-all      - Run both legacy and GW250114 analyses"
	@echo "  docker           - Build and run Docker container"
	@echo "  clean            - Remove generated files and virtual environment"
	@echo "  help             - Show this help message"
=======
	@echo "  all                   - Complete workflow: setup + validate"
	@echo "  setup                 - Create virtual environment and install dependencies"
	@echo "  install               - Alias for setup (compatibility)"
	@echo "  venv                  - Create virtual environment only"
	@echo "  data                  - Download real GWOSC data"
	@echo "  download              - Alias for data (compatibility)"
	@echo "  test-data             - Generate test data (falls back to real data)"
	@echo "  check-data            - Verify if data files are available"
	@echo "  analyze               - Run complete analysis pipeline (requires data)"
	@echo "  validate              - Run scientific validation pipeline (NEW)"
	@echo "  validate-offline      - Run validation with synthetic data only (NEW)"
	@echo "  pipeline              - Alias for validate (compatibility)"
	@echo "  validate-connectivity - Test GWOSC connectivity only (NEW)"
	@echo "  validate-gw150914     - Validate GW150914 control (NEW)"
	@echo "  validate-gw250114     - Test GW250114 framework (NEW)"
	@echo "  test-rpsi             - Test R_Ψ symmetry and compactification radius (NEW)"
	@echo "  multievento           - Run multi-event Bayesian analysis (NEW)"
	@echo "  test-multievento      - Test multi-event module with synthetic data (NEW)"
	@echo "  energia-cuantica      - Calculate quantum energy E_Ψ = hf₀ (NEW)"
	@echo "  test-energia-cuantica - Test quantum energy calculations (NEW)"
	@echo "  latido-universal      - Solve Universal Heartbeat Equation (NEW)"
	@echo "  test-latido-universal - Test Universal Heartbeat Equation solver (NEW)"
	@echo "  workflow              - Complete workflow: setup + data + analyze"
	@echo "  docker                - Build and run Docker container"
	@echo "  status                - Show project status and environment info"
	@echo "  clean                 - Remove generated files and virtual environment"
	@echo "  help                  - Show this help message"
>>>>>>> b13ab914

# Create virtual environment
venv:
	python3 -m venv venv

# Setup environment with dependencies (alias for install)
setup: venv
	@echo "📦 Installing dependencies..."
	@./venv/bin/pip install --upgrade pip --timeout 30 2>/dev/null || echo "⚠️  Pip upgrade skipped due to network issues"
	@./venv/bin/pip install -r requirements.txt --timeout 30 || echo "⚠️  Some packages may not have installed - check manually if needed"
	@echo "✅ Setup completed"

# Install dependencies (same as setup for compatibility)
install: setup

# Download real data from GWOSC
data: setup
	@echo "📡 Descargando datos de GWOSC..."
	./venv/bin/python scripts/descargar_datos.py || echo "⚠️  Error descargando datos - verificar conectividad"

# Alias for data (for compatibility with old branch)  
download: data

# Generate test data (optional - script not implemented yet)
test-data: data
	@echo "⚠️  Test data generation script not implemented yet"
	@echo "   Using real GWOSC data instead via 'make data'"

# Check if data exists
check-data:
	@echo "🔍 Verificando disponibilidad de datos..."
	@if [ -d "data/raw" ] && [ -n "$$(ls -A data/raw 2>/dev/null)" ]; then \
		echo "   ✅ Datos encontrados en data/raw/"; \
		ls -la data/raw/; \
	else \
		echo "   ❌ No se encontraron datos"; \
		echo "   💡 Ejecuta: make data"; \
		false; \
	fi

# Run complete analysis (legacy scripts) - with data dependency
analyze: check-data
	@echo "🔬 Ejecutando análisis completo..."
	./venv/bin/python scripts/analizar_ringdown.py
	./venv/bin/python scripts/analizar_l1.py
	./venv/bin/python scripts/analisis_noesico.py

<<<<<<< HEAD
# Run comprehensive GW250114 analysis (6-step workflow)
analyze-gw250114:
	./venv/bin/python scripts/analisis_gw250114.py

# Run all analyses (legacy + GW250114)
analyze-all: analyze analyze-gw250114
=======
# Run scientific validation pipeline (NEW - from problem statement)
validate: setup validate-3-pilares
	@echo "🚀 Ejecutando Pipeline de Validación Científica"
	@echo "   Implementa los requisitos del problema statement"
	./venv/bin/python scripts/pipeline_validacion.py || echo "⚠️  Validación completada con advertencias - revisar log"

# Run validation in offline mode (synthetic data only)
validate-offline:
	@echo "🚀 Validación en modo offline (datos sintéticos)"
	@echo "   Ejecutando solo frameworks que no requieren conectividad"
	@if [ -f "./venv/bin/python" ]; then \
		./venv/bin/python scripts/analizar_gw250114.py || echo "⚠️  Framework offline presentó errores"; \
	else \
		echo "❌ Virtual environment not found - run make setup first"; \
		exit 1; \
	fi

# Alias for validate
pipeline: validate

# Individual validation steps  
validate-connectivity: setup
	@echo "🌐 Validando conectividad GWOSC..."
	./venv/bin/python scripts/validar_conectividad.py || echo "⚠️  Problemas de conectividad detectados"

validate-gw150914: setup
	@echo "🔬 Validando análisis de control GW150914..."
	./venv/bin/python scripts/validar_gw150914.py || echo "⚠️  Validación GW150914 falló - revisar conectividad"

validate-gw250114: setup  
	@echo "🎯 Validando framework GW250114..."
	./venv/bin/python scripts/analizar_gw250114.py || echo "⚠️  Framework GW250114 presentó errores - revisar logs"

# Dashboard for real-time monitoring
dashboard: setup
	@echo "📊 Iniciando Dashboard GW250114..."
	@echo "🌐 Accede a http://localhost:5000/monitor-gw"
	./venv/bin/python scripts/run_dashboard.py

# Solve Universal Heartbeat Equation
latido-universal: setup
	@echo "💓 Resolviendo Ecuación del Latido Universal..."
	@echo "   ∂²Ψ/∂t² + ω₀²Ψ = I·A²eff·ζ'(1/2)"
	@echo "   donde ω₀ = 2π(141.7001 Hz) = 890.328 rad/s"
	./venv/bin/python scripts/ecuacion_latido_universal.py

# Test Universal Heartbeat Equation solver
test-latido-universal: setup
	@echo "🧪 Testing Ecuación del Latido Universal..."
	./venv/bin/python scripts/test_ecuacion_latido_universal.py
>>>>>>> b13ab914

# Docker support
docker:
	docker build -t gw141hz .
	docker run --rm -v $(PWD):/app gw141hz

# Complete workflow with data
workflow: setup data analyze
	@echo "🎉 Workflow completo finalizado"
	@echo "📊 Datos descargados y análisis ejecutado"

# Clean up generated files
clean:
	@echo "🧹 Limpiando archivos generados..."
	rm -rf venv __pycache__ .pytest_cache results/ data/ *.egg-info
	rm -rf scripts/__pycache__/ notebooks/__pycache__/
	@echo "✅ Limpieza completada"

# Experimental Protocols for f₀ Validation
experimentos: setup
	@echo "🧪 Ejecutando Protocolos Experimentales para f₀ = 141.7001 Hz..."
	./venv/bin/python scripts/protocolos_experimentales.py
	@echo ""
	@echo "✅ Experimentos completados"
	@echo "📊 Resultados: results/experimentos_f0.json"

# Test experimental protocols
test-experimentos: setup
	@echo "🧪 Ejecutando tests de protocolos experimentales..."
	./venv/bin/python scripts/test_protocolos_experimentales.py
	@echo ""
	@echo "✅ Tests completados"

# Generate workflow diagrams for experiments
diagrams-experimentos: setup
	@echo "📊 Generando diagramas de flujo experimental..."
	./venv/bin/python scripts/generar_diagrama_experimentos.py
	@echo ""
	@echo "✅ Diagramas generados"
	@echo "🖼️  Flujo: results/figures/flujo_experimentos_f0.png"
	@echo "🖼️  Timeline: results/figures/timeline_experimentos_f0.png"

# Search for higher harmonics of f₀
busqueda-armonicos: setup
	@echo "🎵 Búsqueda experimental de armónicos superiores..."
	@echo "   Frecuencia fundamental: f₀ = 141.7001 Hz"
	@echo "   Armónicos: submúltiplos, múltiplos, áureos, π"
	./venv/bin/python scripts/busqueda_armonicos_superiores.py || echo "⚠️  Análisis completado con advertencias"

# Test higher harmonics search
test-armonicos: setup
	@echo "🧪 Testing búsqueda de armónicos superiores..."
	./venv/bin/python scripts/test_busqueda_armonicos_superiores.py

# Multi-detector cross-resonance analysis (Virgo/KAGRA)
resonancia-cruzada: setup
	@echo "🔗 Análisis de resonancia cruzada multi-detector..."
	@echo "   Detectores: H1, L1, V1, K1"
	@echo "   Análisis: Coherencia, fase, SNR individual"
	./venv/bin/python scripts/resonancia_cruzada_virgo_kagra.py || echo "⚠️  Análisis completado con advertencias"

# Test cross-resonance analysis
test-resonancia: setup
	@echo "🧪 Testing análisis de resonancia cruzada..."
	./venv/bin/python scripts/test_resonancia_cruzada_virgo_kagra.py

# Bayesian Q-factor characterization
caracterizacion-bayesiana: setup
	@echo "📊 Caracterización bayesiana del Q-factor..."
	@echo "   Incluye: distribución posterior, intervalos de credibilidad"
	./venv/bin/python scripts/caracterizacion_bayesiana.py || echo "⚠️  Caracterización completada con advertencias"

# Test Bayesian characterization
test-caracterizacion: setup
	@echo "🧪 Testing caracterización bayesiana..."
	@echo "   Verificando cálculo de posteriores y Q-factor"
	@./venv/bin/python -c "from scripts.caracterizacion_bayesiana import CaracterizacionBayesiana, generar_datos_sinteticos_gw250114; import numpy as np; datos, fs, _ = generar_datos_sinteticos_gw250114(); bayes = CaracterizacionBayesiana(); res = bayes.estimar_q_factor(datos, fs); print('✅ Tests básicos pasaron')"

# Additional reproducibility targets

# Build LaTeX documentation (if available)
pdf-docs:
	@echo "📄 Building LaTeX documentation..."
	@if command -v latexmk >/dev/null 2>&1; then \
		if [ -f "docs/main.tex" ]; then \
			cd docs && latexmk -pdf -shell-escape main.tex; \
		else \
			echo "No LaTeX source found, skipping"; \
		fi \
	else \
		echo "latexmk not installed, skipping PDF build"; \
	fi

# Generate environment lock file
lock-env:
	@echo "🔒 Generating environment lock file..."
	./venv/bin/pip freeze > ENV.lock
	@echo "✅ Environment locked to ENV.lock"

# Run hierarchical Bayesian analysis for 141.7 Hz
bayes-analysis:
	@echo "📊 Running hierarchical Bayesian analysis..."
	./venv/bin/python bayes/hierarchical_model.py

# Verify antenna patterns
antenna-check:
	@echo "📡 Checking antenna pattern consistency..."
	@jupyter nbconvert --to notebook --execute notebooks/antenna_pattern.ipynb --output antenna_pattern_executed.ipynb
	@echo "✅ Antenna pattern analysis complete"<|MERGE_RESOLUTION|>--- conflicted
+++ resolved
@@ -1,38 +1,4 @@
-<<<<<<< HEAD
 .PHONY: all venv setup install data download test-data analyze analyze-gw250114 analyze-all clean docker help
-=======
-# Show project status
-status:
-	@echo "🌌 GW250114 - Project Status"
-	@echo "============================="
-	@echo ""
-	@echo "📦 Environment:"
-	@if [ -d "venv" ]; then \
-		echo "   ✅ Virtual environment: Ready"; \
-		echo "   🐍 Python: $$(./venv/bin/python --version)"; \
-	else \
-		echo "   ❌ Virtual environment: Not found"; \
-		echo "   💡 Run: make setup"; \
-	fi
-	@echo ""
-	@echo "📡 Data:"
-	@if [ -d "data/raw" ] && [ -n "$$(ls -A data/raw 2>/dev/null)" ]; then \
-		echo "   ✅ GWOSC data: Available"; \
-		echo "   📁 Files: $$(ls data/raw/ | wc -l)"; \
-	else \
-		echo "   ❌ GWOSC data: Not found"; \
-		echo "   💡 Run: make data"; \
-	fi
-	@echo ""
-	@echo "📊 Results:"
-	@if [ -d "results" ]; then \
-		echo "   📂 Results directory: Exists"; \
-	else \
-		echo "   📂 Results directory: Will be created"; \
-	fi
-
-.PHONY: all venv setup install data download test-data check-data analyze validate validate-offline pipeline validate-connectivity validate-gw150914 validate-gw250114 test-rpsi multievento test-multievento energia-cuantica test-energia-cuantica latido-universal test-latido-universal workflow status clean docker help
->>>>>>> b13ab914
 
 # Default target - complete workflow
 all: setup validate
@@ -43,7 +9,6 @@
 help:
 	@echo "🌌 GW250114 - 141.7001 Hz Analysis - Available targets:"
 	@echo ""
-<<<<<<< HEAD
 	@echo "  all              - Complete workflow: setup + test-data + analyze"
 	@echo "  setup            - Create virtual environment and install dependencies"
 	@echo "  install          - Alias for setup (compatibility)"
@@ -57,35 +22,6 @@
 	@echo "  docker           - Build and run Docker container"
 	@echo "  clean            - Remove generated files and virtual environment"
 	@echo "  help             - Show this help message"
-=======
-	@echo "  all                   - Complete workflow: setup + validate"
-	@echo "  setup                 - Create virtual environment and install dependencies"
-	@echo "  install               - Alias for setup (compatibility)"
-	@echo "  venv                  - Create virtual environment only"
-	@echo "  data                  - Download real GWOSC data"
-	@echo "  download              - Alias for data (compatibility)"
-	@echo "  test-data             - Generate test data (falls back to real data)"
-	@echo "  check-data            - Verify if data files are available"
-	@echo "  analyze               - Run complete analysis pipeline (requires data)"
-	@echo "  validate              - Run scientific validation pipeline (NEW)"
-	@echo "  validate-offline      - Run validation with synthetic data only (NEW)"
-	@echo "  pipeline              - Alias for validate (compatibility)"
-	@echo "  validate-connectivity - Test GWOSC connectivity only (NEW)"
-	@echo "  validate-gw150914     - Validate GW150914 control (NEW)"
-	@echo "  validate-gw250114     - Test GW250114 framework (NEW)"
-	@echo "  test-rpsi             - Test R_Ψ symmetry and compactification radius (NEW)"
-	@echo "  multievento           - Run multi-event Bayesian analysis (NEW)"
-	@echo "  test-multievento      - Test multi-event module with synthetic data (NEW)"
-	@echo "  energia-cuantica      - Calculate quantum energy E_Ψ = hf₀ (NEW)"
-	@echo "  test-energia-cuantica - Test quantum energy calculations (NEW)"
-	@echo "  latido-universal      - Solve Universal Heartbeat Equation (NEW)"
-	@echo "  test-latido-universal - Test Universal Heartbeat Equation solver (NEW)"
-	@echo "  workflow              - Complete workflow: setup + data + analyze"
-	@echo "  docker                - Build and run Docker container"
-	@echo "  status                - Show project status and environment info"
-	@echo "  clean                 - Remove generated files and virtual environment"
-	@echo "  help                  - Show this help message"
->>>>>>> b13ab914
 
 # Create virtual environment
 venv:
@@ -133,65 +69,12 @@
 	./venv/bin/python scripts/analizar_l1.py
 	./venv/bin/python scripts/analisis_noesico.py
 
-<<<<<<< HEAD
 # Run comprehensive GW250114 analysis (6-step workflow)
 analyze-gw250114:
 	./venv/bin/python scripts/analisis_gw250114.py
 
 # Run all analyses (legacy + GW250114)
 analyze-all: analyze analyze-gw250114
-=======
-# Run scientific validation pipeline (NEW - from problem statement)
-validate: setup validate-3-pilares
-	@echo "🚀 Ejecutando Pipeline de Validación Científica"
-	@echo "   Implementa los requisitos del problema statement"
-	./venv/bin/python scripts/pipeline_validacion.py || echo "⚠️  Validación completada con advertencias - revisar log"
-
-# Run validation in offline mode (synthetic data only)
-validate-offline:
-	@echo "🚀 Validación en modo offline (datos sintéticos)"
-	@echo "   Ejecutando solo frameworks que no requieren conectividad"
-	@if [ -f "./venv/bin/python" ]; then \
-		./venv/bin/python scripts/analizar_gw250114.py || echo "⚠️  Framework offline presentó errores"; \
-	else \
-		echo "❌ Virtual environment not found - run make setup first"; \
-		exit 1; \
-	fi
-
-# Alias for validate
-pipeline: validate
-
-# Individual validation steps  
-validate-connectivity: setup
-	@echo "🌐 Validando conectividad GWOSC..."
-	./venv/bin/python scripts/validar_conectividad.py || echo "⚠️  Problemas de conectividad detectados"
-
-validate-gw150914: setup
-	@echo "🔬 Validando análisis de control GW150914..."
-	./venv/bin/python scripts/validar_gw150914.py || echo "⚠️  Validación GW150914 falló - revisar conectividad"
-
-validate-gw250114: setup  
-	@echo "🎯 Validando framework GW250114..."
-	./venv/bin/python scripts/analizar_gw250114.py || echo "⚠️  Framework GW250114 presentó errores - revisar logs"
-
-# Dashboard for real-time monitoring
-dashboard: setup
-	@echo "📊 Iniciando Dashboard GW250114..."
-	@echo "🌐 Accede a http://localhost:5000/monitor-gw"
-	./venv/bin/python scripts/run_dashboard.py
-
-# Solve Universal Heartbeat Equation
-latido-universal: setup
-	@echo "💓 Resolviendo Ecuación del Latido Universal..."
-	@echo "   ∂²Ψ/∂t² + ω₀²Ψ = I·A²eff·ζ'(1/2)"
-	@echo "   donde ω₀ = 2π(141.7001 Hz) = 890.328 rad/s"
-	./venv/bin/python scripts/ecuacion_latido_universal.py
-
-# Test Universal Heartbeat Equation solver
-test-latido-universal: setup
-	@echo "🧪 Testing Ecuación del Latido Universal..."
-	./venv/bin/python scripts/test_ecuacion_latido_universal.py
->>>>>>> b13ab914
 
 # Docker support
 docker:
