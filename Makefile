--- conflicted
+++ resolved
@@ -28,29 +28,7 @@
 		echo "   📂 Results directory: Will be created"; \
 	fi
 
-<<<<<<< HEAD
 .PHONY: all venv setup install data download test-data check-data analyze validate validate-offline pipeline validate-connectivity validate-gw150914 validate-gw250114 test-rpsi workflow status clean docker help
-=======
-.PHONY: \
-  all venv setup install \
-  data download test-data check-data \
-  analyze validate validate-offline pipeline \
-  validate-connectivity validate-gw150914 validate-gw250114 \
-  alert-gw250114 test-alert-gw250114 test-rpsi \
-  validacion-quintica multievento test-multievento \
-  multi-event-snr test-multi-event-snr demo-multi-event-snr \
-  snr-gw200129 test-snr-gw200129 \
-  energia-cuantica test-energia-cuantica \
-  validate-3-pilares test-3-pilares \
-  validate-discovery-standards test-discovery-standards \
-  pycbc-analysis test-pycbc demo-pycbc coherencia-escalas \
-  gwtc3-analysis busqueda-gwtc1 \
-  busqueda-armonicos test-armonicos resonancia-cruzada test-resonancia \
-  caracterizacion-bayesiana test-caracterizacion \
-  dashboard dashboard-status workflow status \
-  clean docker help \
-  experimentos test-experimentos diagrams-experimentos
->>>>>>> 339ef109
 
 # Default target - complete workflow
 all: setup validate
@@ -76,9 +54,7 @@
 	@echo "  validate-connectivity - Test GWOSC connectivity only (NEW)"
 	@echo "  validate-gw150914     - Validate GW150914 control (NEW)"
 	@echo "  validate-gw250114     - Test GW250114 framework (NEW)"
-<<<<<<< HEAD
 	@echo "  test-rpsi             - Test A_Rpsi symmetry calculation (PASO 4)"
-=======
 	@echo "  alert-gw250114        - Monitor GW250114 availability continuously (NEW)"
 	@echo "  test-alert-gw250114   - Test GW250114 alert system (NEW)"
 	@echo "  test-rpsi             - Test R_Ψ symmetry and compactification radius (NEW)"
@@ -112,7 +88,6 @@
 	@echo "  diagrams-experimentos - Generate workflow diagrams for experiments (NEW)"
 	@echo "  dashboard             - Run real-time monitoring dashboard (NEW)"
 	@echo "  dashboard-status      - Run GW250114 status dashboard (NEW)"
->>>>>>> 339ef109
 	@echo "  workflow              - Complete workflow: setup + data + analyze"
 	@echo "  docker                - Build and run Docker container"
 	@echo "  status                - Show project status and environment info"
@@ -198,189 +173,11 @@
 	@echo "🎯 Validando framework GW250114..."
 	./venv/bin/python scripts/analizar_gw250114.py || echo "⚠️  Framework GW250114 presentó errores - revisar logs"
 
-<<<<<<< HEAD
 # Test A_Rpsi symmetry calculation (PASO 4)
 test-rpsi: setup
 	@echo "🧪 Testando cálculo de simetría A_Rpsi (PASO 4)..."
 	./venv/bin/python scripts/test_rpsi_symmetry.py
 
-=======
-# Alert system for GW250114 availability
-alert-gw250114: setup
-	@echo "🚨 Sistema de alertas automáticas para GW250114"
-	@echo "   Iniciando monitoreo continuo..."
-	@echo "   Presiona Ctrl+C para detener"
-	./venv/bin/python scripts/verificador_gw250114.py
-
-# Test alert system for GW250114
-test-alert-gw250114: setup
-	@echo "🧪 Testing alert system for GW250114..."
-	./venv/bin/python scripts/test_verificador_gw250114.py
-
-# Test R_Ψ symmetry and compactification radius
-test-rpsi: setup
-	@echo "🔬 Testing R_Ψ symmetry and compactification radius..."
-	@echo "   Validating R_Ψ = 1.687e-35 m and f₀ = 141.7001 Hz relationship"
-	./venv/bin/python scripts/test_rpsi_symmetry.py
-
-# Validate Calabi-Yau compactification (Section 5.7f)
-validacion-quintica: setup
-	@echo "🔬 Validación numérica de compactificación sobre la quíntica en ℂP⁴..."
-	@echo "   Sección 5.7(f): Jerarquía RΨ ≈ 10⁴⁷ y frecuencia f₀ = 141.7001 Hz"
-	./venv/bin/python scripts/validacion_compactificacion_quintica.py
-
-# Multi-event Bayesian analysis
-multievento: setup
-	@echo "🌌 Ejecutando análisis bayesiano multi-evento..."
-	@echo "   Eventos: GW150914, GW151012, GW170104, GW190521, GW200115"
-	./venv/bin/python scripts/analisis_bayesiano_multievento.py || echo "⚠️  Análisis multi-evento completado con advertencias"
-
-# Test multi-event module with synthetic data
-test-multievento: setup
-	@echo "🧪 Testing análisis bayesiano multi-evento..."
-	./venv/bin/python scripts/test_analisis_bayesiano_multievento.py
-
-# Multi-event SNR analysis at 141.7 Hz
-multi-event-snr: setup
-	@echo "📊 Ejecutando análisis multi-evento de SNR en 141.7 Hz..."
-	@echo "   Eventos: GW150914, GW151012, GW151226, GW170104, GW170608,"
-	@echo "            GW170729, GW170809, GW170814, GW170817, GW170818, GW170823"
-	@echo "   Banda: 140.7-142.7 Hz"
-	./venv/bin/python scripts/multi_event_snr_analysis.py || echo "⚠️  Análisis multi-evento SNR completado con advertencias"
-
-# Test multi-event SNR analysis module
-test-multi-event-snr: setup
-	@echo "🧪 Testing análisis multi-evento de SNR..."
-	./venv/bin/python scripts/test_multi_event_snr_analysis.py
-
-# Demo multi-event SNR analysis with synthetic data
-demo-multi-event-snr: setup
-	@echo "🎬 Ejecutando demostración de análisis multi-evento SNR..."
-	@echo "   Usando datos sintéticos (sin conectividad a GWOSC)"
-	./venv/bin/python scripts/demo_multi_event_snr.py || python3 scripts/demo_multi_event_snr.py
-
-# SNR analysis for GW200129_065458 event
-snr-gw200129: setup
-	@echo "📊 Ejecutando análisis de SNR para GW200129_065458 en 141.7 Hz..."
-	@echo "   Evento O3b: 2020-01-29 06:54:58 UTC"
-	@echo "   Detectores: H1, L1, V1 (K1 no disponible)"
-	./venv/bin/python scripts/snr_gw200129_analysis.py
-
-# Test SNR analysis for GW200129_065458
-test-snr-gw200129: setup
-	@echo "🧪 Testing análisis de SNR para GW200129_065458..."
-	./venv/bin/python scripts/test_snr_gw200129_analysis.py
-
-# Calculate quantum energy of fundamental mode
-energia-cuantica: setup
-	@echo "⚛️  Calculando energía cuántica del modo fundamental..."
-	@echo "   E_Ψ = hf₀ con f₀ = 141.7001 Hz"
-	./venv/bin/python scripts/energia_cuantica_fundamental.py
-
-# Test quantum energy calculations
-test-energia-cuantica: setup
-	@echo "🧪 Testing cálculos de energía cuántica..."
-	./venv/bin/python scripts/test_energia_cuantica.py
-
-# Run 3 pillars validation: reproducibility, falsifiability, evidence
-validate-3-pilares: setup
-	@echo "🌟 Ejecutando Validación de 3 Pilares del Método Científico..."
-	@echo "   1. REPRODUCIBILIDAD GARANTIZADA"
-	@echo "   2. FALSABILIDAD EXPLÍCITA"
-	@echo "   3. EVIDENCIA EMPÍRICA CONCRETA"
-	./venv/bin/python scripts/validacion_completa_3_pilares.py
-
-# Test 3 pillars validation scripts
-test-3-pilares: setup
-	@echo "🧪 Testing scripts de validación de 3 pilares..."
-	@echo "   Testing reproducibilidad..."
-	./venv/bin/python scripts/reproducibilidad_garantizada.py || exit 1
-	@echo "   Testing falsabilidad..."
-	./venv/bin/python scripts/falsabilidad_explicita.py || exit 1
-	@echo "   Testing evidencia empírica..."
-	./venv/bin/python scripts/evidencia_empirica.py || exit 1
-	@echo "   Testing validación completa..."
-	./venv/bin/python scripts/validacion_completa_3_pilares.py || exit 1
-	@echo "✅ Todos los tests de 3 pilares pasaron exitosamente"
-
-# Validate scientific discovery standards (Particle Physics, Astronomy, Medicine)
-validate-discovery-standards: setup
-	@echo "📊 Validando Estándares de Descubrimiento Científico..."
-	@echo "   • Física de partículas: ≥ 5σ"
-	@echo "   • Astronomía: ≥ 3σ"
-	@echo "   • Medicina (EEG): ≥ 2σ"
-	./venv/bin/python scripts/discovery_standards.py
-	@echo "✅ Validación de estándares completada"
-
-# Test discovery standards validation
-test-discovery-standards: setup
-	@echo "🧪 Testing validación de estándares de descubrimiento..."
-	./venv/bin/python scripts/test_discovery_standards.py
-	@echo "✅ Tests de estándares de descubrimiento pasaron exitosamente"
-
-# Run PyCBC-based GW150914 analysis
-pycbc-analysis: setup
-	@echo "🌌 Ejecutando análisis GW150914 con PyCBC..."
-	@echo "   Filtrado, blanqueado y graficado de señal"
-	@mkdir -p results/figures
-	./venv/bin/python scripts/analizar_gw150914_pycbc.py || echo "⚠️  Análisis PyCBC requiere conectividad a GWOSC"
-
-# Test PyCBC analysis script
-test-pycbc: setup
-	@echo "🧪 Testing script de análisis PyCBC..."
-	./venv/bin/python scripts/test_analizar_gw150914_pycbc.py
-
-# Run PyCBC demo with simulated data
-demo-pycbc: setup
-	@echo "🎬 Ejecutando demostración de análisis PyCBC con datos simulados..."
-	@mkdir -p results/figures
-	@if ./venv/bin/python -c "import matplotlib" 2>/dev/null; then \
-		./venv/bin/python scripts/demo_pycbc_analysis.py; \
-	else \
-		echo "⚠️  venv sin matplotlib, usando Python del sistema"; \
-		python3 scripts/demo_pycbc_analysis.py; \
-	fi
-
-# Generate coherence multi-scale visualization
-coherencia-escalas: setup
-	@echo "🌈 Generando visualización de coherencia multi-escala..."
-	@echo "   f₀ = 141.7001 Hz a través de escalas Planck, LIGO y CMB"
-	@mkdir -p results/figures
-	./venv/bin/python scripts/generar_coherencia_escalas.py
-	@echo "✅ Visualización guardada en coherence_f0_scales.png"
-
-# Run GWTC-3 analysis with automatic dependency installation
-gwtc3-analysis: setup
-	@echo "🌌 Ejecutando análisis completo GWTC-3..."
-	@echo "   30 eventos representativos de 2019-2020"
-	@echo "   Búsqueda de 141.7 Hz con instalación automática de dependencias"
-	@mkdir -p results
-	./venv/bin/python scripts/analisis_gwtc3_completo.py || echo "⚠️  Análisis GWTC-3 requiere conectividad a GWOSC"
-	@echo ""
-	@echo "✅ Análisis completado"
-	@echo "📊 Resultados: gwtc3_analysis_results.json"
-	@echo "📈 Gráficos: gwtc3_results.png"
-
-# Run GWTC-1 systematic search (existing catalog)
-busqueda-gwtc1: setup
-	@echo "🌌 Ejecutando búsqueda sistemática GWTC-1..."
-	@echo "   Análisis de eventos 2015-2017 en busca de 141.7 Hz"
-	./venv/bin/python scripts/busqueda_sistematica_gwtc1.py || echo "⚠️  Búsqueda GWTC-1 requiere conectividad a GWOSC"
-
-# Run real-time monitoring dashboard
-dashboard: setup
-	@echo "📊 Iniciando Dashboard de Monitoreo GW250114..."
-	@echo "🌐 Dashboard disponible en http://localhost:5000"
-	@cd dashboard && ../venv/bin/python dashboard_avanzado.py
-
-# Run GW250114 status dashboard
-dashboard-status: setup
-	@echo "📊 Iniciando Dashboard de Estado GW250114..."
-	@echo "🌐 Monitor disponible en http://localhost:5000/monitor-gw"
-	@echo "📊 API JSON en http://localhost:5000/estado-gw250114"
-	./venv/bin/python scripts/run_dashboard.py
-
->>>>>>> 339ef109
 # Docker support
 docker:
 	docker build -t gw141hz .
