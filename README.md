--- conflicted
+++ resolved
@@ -2,7 +2,6 @@
 
 Este proyecto realiza el análisis espectral de datos de ondas gravitacionales para detectar componentes específicas en 141.7 Hz en el ringdown de GW150914.
 
-<<<<<<< HEAD
 ## 🎯 Nuevo: Derivación Formal f₀ = 141.7001 Hz
 
 ✨ **Formalización matemática completa en Lean 4** de la derivación de la frecuencia universal f₀ = 141.7001 Hz desde primeros principios.
@@ -13,7 +12,6 @@
 - 📚 **Documentado**: Guías completas de uso y publicación
 
 👉 Ver: [`formalization/F0_DERIVATION_SUMMARY.md`](formalization/F0_DERIVATION_SUMMARY.md)
-=======
 ## 🚀 Nuevas Características de Optimización
 
 ### Aceleración GPU
@@ -80,7 +78,6 @@
   - Pruebas de validez estadística
 
 Las pruebas se ejecutan automáticamente en cada push/PR mediante GitHub Actions.
->>>>>>> c06deab3
 
 ## Características
 
