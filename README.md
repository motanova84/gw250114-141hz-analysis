--- conflicted
+++ resolved
@@ -143,7 +143,6 @@
 │   ├── lakefile.lean           # Configuración de Lake
 │   └── README.md               # Documentación de formalización
 ├── scripts/
-<<<<<<< HEAD
 │   ├── descargar_datos.py       # Descarga datos reales de GWOSC
 │   ├── generar_datos_prueba.py  # Genera datos simulados para testing
 │   └── analizar_ringdown.py     # Análisis espectral principal
@@ -154,7 +153,6 @@
 ├── results/figures/             # Gráficos generados (no incluidos en git)
 ├── requirements.txt             # Dependencias Python
 └── Makefile                    # Automatización del workflow
-=======
 │   ├── descargar_datos.py      # Descarga datos reales de GWOSC
 │   ├── generar_datos_prueba.py # Genera datos simulados para testing
 │   └── analizar_ringdown.py    # Análisis espectral principal
@@ -162,7 +160,6 @@
 ├── results/figures/            # Gráficos generados (no incluidos en git)
 ├── requirements.txt            # Dependencias Python
 └── Makefile                   # Automatización del workflow
->>>>>>> b64373c7
 ```
 
 ### 🔬 Verificación directa de f₀ en strain GW150914
