#!/usr/bin/env python3
"""
Análisis de componente en 141.7 Hz en el ringdown - CORREGIDO
"""
import h5py
import numpy as np
import matplotlib.pyplot as plt
from scipy import signal
import os

def cargar_datos_gwosc(archivo_hdf5):
    """Cargar datos desde archivo HDF5 de GWOSC (formato real)"""
    with h5py.File(archivo_hdf5, 'r') as hdf:
        # Estructura real de los archivos GWOSC
        strain = hdf['strain']['Strain'][:]
        
        # Metadatos
        meta = hdf['meta']
        gps_start = meta['GPSstart'][()]
        sample_rate = meta['SampleRate'][()]
        duration = meta['Duration'][()]
    
    tiempo = np.arange(len(strain)) / sample_rate + gps_start
    return tiempo, strain, sample_rate

def analizar_espectro(tiempo, datos, sample_rate, frecuencia_objetivo=141.7):
    """Analizar el espectro en busca de la frecuencia objetivo"""
    # Calcular FFT
    n = len(datos)
    freqs = np.fft.rfftfreq(n, d=1/sample_rate)
    fft_vals = np.fft.rfft(datos)
    potencia = np.abs(fft_vals)**2
    
    # Encontrar pico más cercano a la frecuencia objetivo
    idx_objetivo = np.argmin(np.abs(freqs - frecuencia_objetivo))
    freq_pico = freqs[idx_objetivo]
    potencia_pico = potencia[idx_objetivo]
    
    # Calcular significancia (SNR aproximado)
    noise_floor = np.median(potencia)
    snr = potencia_pico / noise_floor
    
    return freqs, potencia, freq_pico, potencia_pico, snr

def crear_graficos(tiempo, datos, freqs, potencia, freq_pico, snr, detector, sample_rate, output_dir):
    """Crear gráficos de diagnóstico"""
    fig, ((ax1, ax2), (ax3, ax4)) = plt.subplots(2, 2, figsize=(15, 10))
    
<<<<<<< HEAD
    # Calcular potencia del pico
    idx_pico = np.argmin(np.abs(freqs - freq_pico))
    potencia_pico = potencia[idx_pico]
    
    # Serie temporal
    ax1.plot(tiempo, datos, 'b-', linewidth=1)
=======
    # Serie temporal (solo mostramos una parte)
    ax1.plot(tiempo[:10000], datos[:10000], 'b-', linewidth=1, alpha=0.7)
>>>>>>> 73b0bbc3
    ax1.set_xlabel('Tiempo (s)')
    ax1.set_ylabel('Strain')
    ax1.set_title(f'Señal Temporal - {detector}')
    ax1.grid(True, alpha=0.3)
    
    # Espectro de potencia
    ax2.semilogy(freqs, potencia, 'r-', linewidth=1, alpha=0.8)
    ax2.axvline(141.7, color='red', linestyle='--', alpha=0.9, label='141.7 Hz objetivo')
    ax2.axvline(freq_pico, color='green', linestyle='--', alpha=0.8, label=f'Pico: {freq_pico:.1f} Hz')
    ax2.set_xlabel('Frecuencia (Hz)')
    ax2.set_ylabel('Potencia')
    ax2.set_title(f'Espectro de Potencia - SNR: {snr:.2f}')
    ax2.legend()
    ax2.grid(True, alpha=0.3)
    ax2.set_xlim(100, 200)
    
    # Zoom alrededor de 141.7 Hz
    mask = (freqs >= 130) & (freqs <= 160)
    ax3.semilogy(freqs[mask], potencia[mask], 'b-', linewidth=1.5)
    ax3.axvline(141.7, color='red', linestyle='--', alpha=0.9, linewidth=2, label='141.7 Hz')
    ax3.axvline(freq_pico, color='green', linestyle='--', alpha=0.8, linewidth=1.5, label=f'Pico: {freq_pico:.1f} Hz')
    ax3.set_xlabel('Frecuencia (Hz)')
    ax3.set_ylabel('Potencia')
    ax3.set_title('Zoom: 130-160 Hz')
    ax3.legend()
    ax3.grid(True, alpha=0.3)
    
    # Espectrograma alrededor de la frecuencia objetivo
    try:
        f, t, Sxx = signal.spectrogram(datos, fs=sample_rate, nperseg=1024, noverlap=900)
        freq_mask = (f >= 130) & (f <= 160)
        im = ax4.pcolormesh(t, f[freq_mask], 10*np.log10(Sxx[freq_mask] + 1e-10), 
                          shading='gouraud', cmap='viridis', alpha=0.8)
        ax4.axhline(141.7, color='red', linestyle='--', alpha=0.9, linewidth=2)
        ax4.set_xlabel('Tiempo (s)')
        ax4.set_ylabel('Frecuencia (Hz)')
        ax4.set_title('Espectrograma - Zona de Interés')
        plt.colorbar(im, ax=ax4, label='dB')
    except Exception as e:
        ax4.text(0.5, 0.5, f'Error en espectrograma:\n{str(e)}', 
                transform=ax4.transAxes, ha='center', va='center')
        ax4.set_title('Espectrograma no disponible')
    
    plt.tight_layout()
    plt.savefig(f'{output_dir}/analisis_{detector}.png', dpi=150, bbox_inches='tight')
    plt.close()

def main():
    # Obtener las rutas del proyecto
    script_dir = os.path.dirname(os.path.abspath(__file__))
    project_dir = os.path.dirname(script_dir)
    output_dir = os.path.join(project_dir, 'results', 'figures')
    data_dir = os.path.join(project_dir, 'data', 'raw')
    
    # Configuración
    os.makedirs(output_dir, exist_ok=True)
    
    # Para GW150914 (datos reales de control)
    archivo_h1 = os.path.join(data_dir, 'H1-GW150914-32s.hdf5')
    
    if os.path.exists(archivo_h1):
        print("Analizando datos de GW150914 (control)...")
        
        # Cargar datos con formato correcto
        tiempo, strain, sample_rate = cargar_datos_gwosc(archivo_h1)
        print(f"Sample rate: {sample_rate} Hz")
        print(f"Duración: {len(strain)/sample_rate:.1f} segundos")
        print(f"Tiempo GPS inicio: {tiempo[0]:.1f}")
        
        # Encontrar el tiempo del merger (1126259462.423)
        merger_time = 1126259462.423
        merger_index = np.argmin(np.abs(tiempo - merger_time))
        print(f"Índice del merger: {merger_index}")
        
        # Analizar espectro completo
        freqs, potencia, freq_pico, potencia_pico, snr = analizar_espectro(
            tiempo, strain, sample_rate
        )
        
        print(f"\nResultados para H1 - GW150914:")
        print(f"  - Frecuencia del pico más cercano: {freq_pico:.2f} Hz")
        print(f"  - SNR aproximado: {snr:.2f}")
        print(f"  - ¿Coincide con 141.7 Hz? {'SÍ' if abs(freq_pico-141.7)<1 else 'NO'}")
        
        # Crear gráficos
        crear_graficos(tiempo, strain, freqs, potencia, freq_pico, snr, 'H1_GW150914', sample_rate, output_dir)
        print(f"Gráficos guardados en {output_dir}/")
    
    else:
        print("¡Los datos de GW150914 no se encontraron!")
        print("Ejecuta primero: python scripts/descargar_datos.py")

if __name__ == "__main__":
    main()<|MERGE_RESOLUTION|>--- conflicted
+++ resolved
@@ -46,17 +46,14 @@
     """Crear gráficos de diagnóstico"""
     fig, ((ax1, ax2), (ax3, ax4)) = plt.subplots(2, 2, figsize=(15, 10))
     
-<<<<<<< HEAD
     # Calcular potencia del pico
     idx_pico = np.argmin(np.abs(freqs - freq_pico))
     potencia_pico = potencia[idx_pico]
     
     # Serie temporal
     ax1.plot(tiempo, datos, 'b-', linewidth=1)
-=======
     # Serie temporal (solo mostramos una parte)
     ax1.plot(tiempo[:10000], datos[:10000], 'b-', linewidth=1, alpha=0.7)
->>>>>>> 73b0bbc3
     ax1.set_xlabel('Tiempo (s)')
     ax1.set_ylabel('Strain')
     ax1.set_title(f'Señal Temporal - {detector}')
