--- conflicted
+++ resolved
@@ -136,15 +136,12 @@
     print(f"Estado Final: {resultado_completo['estado_validacion']}")
     print()
     
-<<<<<<< HEAD
     # Guardar resultados - Ahora se ejecuta dentro de la función
     output_dir = Path('results')
     output_dir.mkdir(parents=True, exist_ok=True)
-=======
     # Guardar resultados automáticamente
     output_dir = Path('results')
     output_dir.mkdir(exist_ok=True)
->>>>>>> 71bd2b94
     
     output_file = output_dir / 'evidencia_empirica_gw150914.json'
     with open(output_file, 'w', encoding='utf-8') as f:
