--- conflicted
+++ resolved
@@ -85,10 +85,8 @@
     print(f"Estado: {resultados_reproducibilidad['estado']}")
     print()
     
-<<<<<<< HEAD
     guardar_json('validacion_reproducibilidad.json', resultados_reproducibilidad, 'results')
 
-=======
     # Guardar resultados (añadido para que los tests pasen)
     output_dir = Path('results')
     output_dir.mkdir(exist_ok=True)
@@ -97,7 +95,6 @@
     with open(output_file, 'w', encoding='utf-8') as f:
         json.dump(resultados_reproducibilidad, f, indent=2, ensure_ascii=False)
     
->>>>>>> 14ede2ad
     return resultados_reproducibilidad
 
 
