# Virtual environment
venv/

# Python cache
__pycache__/
*.py[cod]
*$py.class

# C-Engine logs
cengine_logs/
ejemplos_cengine_qcal/

# Distribution / packaging
.Python
build/
develop-eggs/
dist/
downloads/
eggs/
.eggs/
lib/
lib64/
parts/
sdist/
var/
wheels/
pip-wheel-metadata/
share/python-wheels/
*.egg-info/
.installed.cfg
*.egg
MANIFEST

# PyInstaller
*.manifest
*.spec

# Installer logs
pip-log.txt
pip-delete-this-directory.txt

# Unit test / coverage reports
htmlcov/
.tox/
.nox/
.coverage
.coverage.*
.cache
nosetests.xml
coverage.xml
*.cover
*.py,cover
.hypothesis/
.pytest_cache/

# Jupyter Notebook
.ipynb_checkpoints

# IPython
profile_default/
ipython_config.py

# pyenv
.python-version

# Data files
data/
results/*
!results/figures/
results/figures/*
# Keep verification and vacuum energy figures (PNG files)
!results/figures/*.png
# Keep example JSON results
!results/*.json

# Generated validation files
output/

# Temporary files
*.tmp
*.temp
temp/
tmp/

# IDE
.vscode/
.idea/
*.swp
*.swo

# OS generated files
.DS_Store
.DS_Store?
._*
.Spotlight-V100
.Trashes
ehthumbs.db
Thumbs.db

# HDF5 files (large data files)
*.hdf5
*.h5

# Log files
*.log

# Environment variables
.env
.env.*
!.env.template
config/alertas.env
config/*.env

# Generated plots
potential_plot.png
gwtc3_results.png
multi_event_analysis.png
demo_multi_event_analysis.png
snr_gw200129_065458_141hz.png
desi_correlation_function.png

# Generated data files
Evac_Rpsi_data.csv
<<<<<<< HEAD

# Test results directories
scripts/results/
=======
gwtc3_analysis_results.json

# Test results directories
scripts/results/

# AI Accessibility Files (DO NOT IGNORE - These are important)
!.ai-instructions.md
!.repo-map.json
!.repo-metadata.yml
!AI_ACCESSIBILITY.md
!robots.txt
!CITATION.cff
!.well-known/
>>>>>>> 70d174b7
<|MERGE_RESOLUTION|>--- conflicted
+++ resolved
@@ -121,22 +121,6 @@
 
 # Generated data files
 Evac_Rpsi_data.csv
-<<<<<<< HEAD
 
 # Test results directories
-scripts/results/
-=======
-gwtc3_analysis_results.json
-
-# Test results directories
-scripts/results/
-
-# AI Accessibility Files (DO NOT IGNORE - These are important)
-!.ai-instructions.md
-!.repo-map.json
-!.repo-metadata.yml
-!AI_ACCESSIBILITY.md
-!robots.txt
-!CITATION.cff
-!.well-known/
->>>>>>> 70d174b7
+scripts/results/