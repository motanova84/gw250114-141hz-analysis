# Virtual environment
venv/
__pycache__/
*.pyc

# Data files
data/
*.hdf5

# Results
results/
# But allow vacuum energy visualizations
!results/figures/vacuum_energy*.png
# Allow mathematical demonstration figures
!results/fig1_serie_prima_compleja.png
!results/fig2_comportamiento_asintotico.png
!results/fig3_distribucion_fases.png
!results/fig4_analisis_espectral_theta.png
!results/fig5_construccion_frecuencia.png
!results/fig6_puente_dimensional.png

# Artifacts from reproducibility pipelines
artifacts/

# Logs
logs/
*.log

# Generated outputs
examples/output/
reports/
/tmp/

# Jupyter notebooks checkpoints
.ipynb_checkpoints/

# Lean build artifacts
.lake/
lake-packages/
build/

# OS files
.DS_Store
.DS_Store?
._*
.Spotlight-V100
.Trashes
ehthumbs.db
Thumbs.db

# HDF5 files (large data files)
*.hdf5
*.h5

# Log files
*.log

# Monitoring files
monitoreo_gw250114.pid
GW250114_DISPONIBLE.txt

# Created directories (runtime)
dashboard/
resultados/

# Environment variables
.env
*.swp
*.tmp

# Poetry
poetry.lock

# Testing
.pytest_cache/
.coverage
htmlcov/
.tox/

# Logs
logs/
*.log

# IDE
.vscode/
.idea/
*.sublime-*

# Build artifacts
dist/
build/
*.egg-info/

<<<<<<< HEAD
# MkDocs build directory
=======
# Omega ∞³ validation outputs
omega_validation_*.json
omega_hypothesis_catalog.json
# MkDocs
>>>>>>> 18a069c1
site/<|MERGE_RESOLUTION|>--- conflicted
+++ resolved
@@ -91,12 +91,9 @@
 build/
 *.egg-info/
 
-<<<<<<< HEAD
 # MkDocs build directory
-=======
 # Omega ∞³ validation outputs
 omega_validation_*.json
 omega_hypothesis_catalog.json
 # MkDocs
->>>>>>> 18a069c1
 site/