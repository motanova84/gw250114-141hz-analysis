# Virtual environment
venv/
__pycache__/
*.pyc

# Data files
data/
*.hdf5

# Results
results/
# But allow vacuum energy visualizations
!results/figures/vacuum_energy*.png

# Logs
logs/
*.log

# Jupyter notebooks checkpoints
.ipynb_checkpoints/

# Lean build artifacts
.lake/
lake-packages/
build/

# OS files
.DS_Store
.DS_Store?
._*
.Spotlight-V100
.Trashes
ehthumbs.db
Thumbs.db

# HDF5 files (large data files)
*.hdf5
*.h5

# Log files
*.log

# Monitoring files
monitoreo_gw250114.pid
GW250114_DISPONIBLE.txt

# Created directories (runtime)
dashboard/
resultados/

# Environment variables
.env
*.swp
*.tmp

<<<<<<< HEAD
# Poetry
poetry.lock

# Testing
.pytest_cache/
.coverage
htmlcov/
.tox/

# Logs
logs/
*.log

# IDE
.vscode/
.idea/
*.sublime-*

# Build artifacts
dist/
build/
*.egg-info/
=======
# QCAL tuning outputs (generated at runtime)
noesis-qcal-llm/psi_tuning_history.json
>>>>>>> b94bac5a
<|MERGE_RESOLUTION|>--- conflicted
+++ resolved
@@ -53,7 +53,6 @@
 *.swp
 *.tmp
 
-<<<<<<< HEAD
 # Poetry
 poetry.lock
 
@@ -75,8 +74,4 @@
 # Build artifacts
 dist/
 build/
-*.egg-info/
-=======
-# QCAL tuning outputs (generated at runtime)
-noesis-qcal-llm/psi_tuning_history.json
->>>>>>> b94bac5a
+*.egg-info/