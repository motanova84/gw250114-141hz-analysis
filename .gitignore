--- conflicted
+++ resolved
@@ -7,7 +7,6 @@
 data/
 *.hdf5
 
-<<<<<<< HEAD
 # Test results
 scripts/results/
 
@@ -16,7 +15,6 @@
 *.temp
 temp/
 tmp/
-=======
 # Results
 results/
 # But allow vacuum energy visualizations
@@ -35,7 +33,6 @@
 # Logs
 logs/
 *.log
->>>>>>> 71bd2b94
 
 # Generated outputs
 examples/output/
